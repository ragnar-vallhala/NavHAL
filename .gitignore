/build
<<<<<<< HEAD
=======
/docs
.cache/
>>>>>>> 83a7ebb6
*.elf
*.bin
*.json 
.cache/<|MERGE_RESOLUTION|>--- conflicted
+++ resolved
@@ -1,9 +1,6 @@
 /build
-<<<<<<< HEAD
-=======
 /docs
 .cache/
->>>>>>> 83a7ebb6
 *.elf
 *.bin
 *.json 
