#ifndef CORTEX_M4_GPIO_H
#define CORTEX_M4_GPIO_H

/**
 * @file gpio.h
 * @brief HAL interface for GPIO control on STM32F4 series.
 * @details
 * This header declares high-level functions for configuring and using
 * General-Purpose I/O (GPIO) pins, including mode setup, digital read/write,
 * pull-up/pull-down configuration, RCC enabling, and alternate function selection.
 *
 * These functions provide an abstraction layer over the low-level
 * register access defined in `cortex_m4_gpio_reg.h`.
 */

<<<<<<< HEAD
#include "utils/types.h"

=======
#ifndef CORTEX_M4_GPIO_H
#define CORTEX_M4_GPIO_H

#include "utils/gpio_types.h"
>>>>>>> a3e6281e
/**
 * @brief Configure the mode and pull-up/pull-down for a GPIO pin.
 * @param pin Pin identifier.
 * @param mode GPIO mode (input, output, alternate function, analog).
 * @param pupd Pull-up/pull-down configuration.
 * @code
 * // Example: Configure PA5 as output with no pull-up/pull-down
 * hal_gpio_setmode(PA5, HAL_GPIO_MODE_OUTPUT, HAL_GPIO_NO_PULL);
 * @endcode
 */
void hal_gpio_setmode(hal_gpio_pin pin, hal_gpio_mode mode,
                      hal_gpio_pullup_pulldown pupd);

/**
 * @brief Get the current mode of a GPIO pin.
 * @param pin Pin identifier.
 * @return The current GPIO mode of the pin.
 */
hal_gpio_mode hal_gpio_getmode(hal_gpio_pin pin);

/**
 * @brief Write a digital value to a GPIO pin.
 * @param pin Pin identifier.
 * @param state Desired pin state (high or low).
 * @code
 * // Example: Set PA5 high
 * hal_gpio_digitalwrite(PA5, HAL_GPIO_HIGH);
 * @endcode
 */
void hal_gpio_digitalwrite(hal_gpio_pin pin, hal_gpio_state state);

/**
 * @brief Read the digital value from a GPIO pin.
 * @param pin Pin identifier.
 * @return Current pin state (high or low).
 */
hal_gpio_state hal_gpio_digitalread(hal_gpio_pin pin);

/**
 * @brief Enable the RCC clock for the GPIO port of a given pin.
 * @param pin Pin identifier.
 * @note Must be called before configuring or using the pin.
 */
void hal_gpio_enable_rcc(hal_gpio_pin pin);

/**
 * @brief Configure the alternate function of a GPIO pin.
 * @param pin Pin identifier.
 * @param alt_fn Alternate function number/type.
 * @code
 * // Example: Set PA2 to USART2_TX alternate function
 * hal_gpio_set_alternate_function(PA2, HAL_GPIO_AF_USART2);
 * @endcode
 */
void hal_gpio_set_alternate_function(hal_gpio_pin pin,
                                     hal_gpio_alternate_function_t alt_fn);

<<<<<<< HEAD
=======
void hal_gpio_set_output_type(hal_gpio_pin pin, hal_gpio_output_type otyper);
void hal_gpio_set_output_speed(hal_gpio_pin pin, hal_gpio_output_speed speed);
/** @} */ // end of GPIO_API

>>>>>>> a3e6281e
#endif // CORTEX_M4_GPIO_H<|MERGE_RESOLUTION|>--- conflicted
+++ resolved
@@ -13,15 +13,19 @@
  * register access defined in `cortex_m4_gpio_reg.h`.
  */
 
-<<<<<<< HEAD
-#include "utils/types.h"
-
-=======
-#ifndef CORTEX_M4_GPIO_H
-#define CORTEX_M4_GPIO_H
+/**
+ * @file gpio.h
+ * @brief HAL interface for GPIO control on STM32F4 series.
+ * @details
+ * This header declares high-level functions for configuring and using
+ * General-Purpose I/O (GPIO) pins, including mode setup, digital read/write,
+ * pull-up/pull-down configuration, RCC enabling, and alternate function selection.
+ *
+ * These functions provide an abstraction layer over the low-level
+ * register access defined in `cortex_m4_gpio_reg.h`.
+ */
 
 #include "utils/gpio_types.h"
->>>>>>> a3e6281e
 /**
  * @brief Configure the mode and pull-up/pull-down for a GPIO pin.
  * @param pin Pin identifier.
@@ -79,11 +83,8 @@
 void hal_gpio_set_alternate_function(hal_gpio_pin pin,
                                      hal_gpio_alternate_function_t alt_fn);
 
-<<<<<<< HEAD
-=======
 void hal_gpio_set_output_type(hal_gpio_pin pin, hal_gpio_output_type otyper);
 void hal_gpio_set_output_speed(hal_gpio_pin pin, hal_gpio_output_speed speed);
 /** @} */ // end of GPIO_API
 
->>>>>>> a3e6281e
 #endif // CORTEX_M4_GPIO_H